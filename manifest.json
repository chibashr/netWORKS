{
  "name": "NetWORKS",
<<<<<<< HEAD
  "version": "0.8.54",
=======

  "version": "0.8.48",
>>>>>>> 3ec99178
  "description": "Network management and monitoring tool",
  "author": "NetWORKS Team",
  "license": "MIT",
  "main": "networks.py",
  "repository": {
    "type": "git",
    "url": "https://github.com/networks/networks.git"
  },
<<<<<<< HEAD
  "version_string": "0.8.54",
=======

  "version_string": "0.8.48",
>>>>>>> 3ec99178
  "version_info": {
    "major": 0,
    "minor": 8,
    "patch": 54,
    "build": 0,
    "release_type": "stable"
  },
<<<<<<< HEAD
  "build_date": "2025-05-29",
  "release_notes": "Enhanced property details viewer with multiple view modes including tabular data representation for structured data.",
=======

  "build_date": "2025-05-22",
  "release_notes": "Completely redesigned device properties panel with modern table view, filtering, export functionality (CSV/JSON), and improved selection capabilities. Better visualization of different data types and responsive design.",
>>>>>>> 3ec99178
  "release_type": "alpha",
  "api_version": "0.8",
  "feature_flags": {
    "experimental_ui": false,
    "advanced_device_management": true,
    "plugin_hot_reload": false,
    "multi_workspace": true,
    "remote_device_access": false
  },
  "dependencies": {
    "required": [
      "PySide6>=6.5.0",
      "loguru>=0.6.0",
      "QtAwesome>=1.2.0"
    ],
    "optional": [
      "pandas>=1.5.0",
      "openpyxl>=3.1.0",
      "python-docx>=0.8.11",
      "scapy>=2.5.0",
      "python-nmap>=0.7.1",
      "paramiko>=2.11.0"
    ]
  },
  "compatibility": {
    "os": ["windows", "macos", "linux"],
    "python": ">=3.8.0",
    "qt": ">=6.5.0"
  },
  "version_history": [
    {
<<<<<<< HEAD
      "version": "0.8.54",
      "date": "2025-05-29",
      "changes": "Enhanced property details viewer with multiple viewing modes including JSON, table, and raw views. Added smart table generation for dictionaries and lists of dictionaries for better data visualization."
    },
    {
      "version": "0.8.53",
      "date": "2025-05-28",
      "changes": "Enhanced properties panel with improved dictionary display and double-click functionality. Added visual indicators for interactive property values and improved detailed property view with syntax highlighting for JSON data."
    },
    {
      "version": "0.8.52",
      "date": "2025-05-27",
      "changes": "Added workspace selection dialog that appears at program launch. The dialog allows users to choose an existing workspace or create a new one, improving workflow management and accessibility."
    },
    {
      "version": "0.8.51",
      "date": "2025-05-26",
      "changes": "Added device deduplication feature to identify and manage duplicate devices. The feature allows users to find duplicates based on MAC address, IP address, hostname or any other column, and provides options to select, merge, or delete duplicate devices."
    },
    {
      "version": "0.8.50",
      "date": "2025-05-25",
      "changes": "Improved plugin and device loading system to ensure workspace-specific plugins are loaded at startup. Added support for discovering plugins in the workspace directory and implemented dependency-aware plugin loading to resolve plugin dependencies properly. Fixed issues with workspace device loading."
    },
    {
      "version": "0.8.49",
      "date": "2025-05-25",
      "changes": "Added comprehensive GitHub issue reporting system with offline support. Users can now submit bugs, feature requests, and questions directly to GitHub with automatic system information collection, screenshot capture, and offline queueing for when connectivity is unavailable."
    },
    {
=======

>>>>>>> 3ec99178
      "version": "0.8.48",
      "date": "2025-05-22",
      "changes": "Completely redesigned device properties panel with modern table view, filtering, export functionality (CSV/JSON), and improved selection capabilities. Better visualization of different data types and responsive design."
    },
    {
      "version": "0.8.47",
      "date": "2025-05-20",
      "changes": "Enhanced device properties display in the right panel with improved formatting for dates, numbers, lists, and long text. Added interactive features for structured data and links."
    },
    {
      "version": "0.8.46",
      "date": "2025-05-15",
      "changes": "Fixed critical crash in Command Manager plugin when right-clicking on devices and using plugin context menu actions. Improved device object handling for better stability."
    },
    {
      "version": "0.8.45",
      "date": "2025-05-18",
      "changes": "Added comprehensive settings dialog with 6 categories of configurable options including UI, devices, logging, and more. Implemented autosave functionality with configurable intervals, smart change detection, and automatic backup system with version management."
    },
    {
      "version": "0.8.44",
      "date": "2025-05-15",
      "changes": "Added ability for plugins to register actions to existing menus such as 'Tools', enhancing plugin integration with the UI. Implemented workspace-specific UI layout persistence to save and restore panel arrangements, sizes, and positions across workspace switches."
    },
    {
      "version": "0.8.43",
      "date": "2025-05-13",
      "changes": "Fixed Command Manager plugin import issues by creating a minimal version to debug and resolve import issues. Simplified plugin loading mechanism for better reliability."
    },
    {
      "version": "0.8.41",
      "date": "2025-05-25",
      "changes": "Added Credential Manager and Report Generator dialogs to the Command Manager plugin to provide a complete solution for credential management and report generation."
    },
    {
      "version": "0.8.40",
      "date": "2025-05-25",
      "changes": "Fixed device selection signal handling in Command Manager plugin to gracefully handle API changes and maintain backward compatibility."
    },
    {
      "version": "0.8.39",
      "date": "2025-05-25",
      "changes": "Fixed relative import issue in Command Manager plugin by changing to absolute imports for better compatibility with the application architecture."
    },
    {
      "version": "0.8.38",
      "date": "2025-05-25",
      "changes": "Fixed QAction import issue in Command Manager plugin by using the correct import path from PySide6.QtGui instead of PySide6.QtWidgets."
    },
    {
      "version": "0.8.37",
      "date": "2025-05-22",
      "changes": "Complete rewrite of Command Manager plugin with comprehensive functionality: command templates, secure credential storage, command execution and history, reporting capabilities, and full UI integration."
    },
    {
      "version": "0.8.36",
      "date": "2025-05-21",
      "changes": "Enhanced Command Manager plugin with better UI implementations and added command output tab in device properties panel."
    },
    {
      "version": "0.8.35",
      "date": "2025-05-21",
      "changes": "Fixed QAction import issue in Command Manager plugin and corrected relative imports for better compatibility with PySide6."
    },
    {
      "version": "0.8.34",
      "date": "2025-05-20",
      "changes": "Added Command Manager plugin for running, storing, and managing commands on network devices with secure credential storage. Includes command templates, command history, and integration with device context menu."
    },
    {
      "version": "0.8.33",
      "date": "2025-05-17",
      "changes": "Improved Network Commands plugin context menu integration using direct device table registration for more consistent user experience. Fixed command execution in submenus."
    },
    {
      "version": "0.8.32",
      "date": "2025-05-16",
      "changes": "Implemented real SSH command execution in Network Commands plugin using Paramiko, replacing simulated command output with actual device connections. Added support for enable mode on Cisco devices."
    },
    {
      "version": "0.8.31",
      "date": "2025-05-15",
      "changes": "Added Network Commands plugin for executing and managing commands on network devices. The plugin supports template-based commands, command history tracking, and integration with device properties."
    },
    {
      "version": "0.8.30",
      "date": "2025-05-14",
      "changes": "Fixed UI with consistent gray panel headers and resolved duplicate Tools menu."
    },
    {
      "version": "0.8.28",
      "date": "2025-05-12",
      "changes": "Fixed crash when right-clicking on devices in the device table. Improved device context menu handling with robust type checking."
    },
    {
      "version": "0.8.27",
      "date": "2025-05-12",
      "changes": "Added device_manager.create_device API for plugin use. Improved context menu integration system for plugins. Fixed sample plugin crashes by implementing proper plugin integration with device table and group tree context menus."
    },
    {
      "version": "0.8.25",
      "date": "2025-05-12",
      "changes": "Fixed module import error and crashes in Sample Action in sample plugin. Added robust error handling and improved user feedback."
    },
    {
      "version": "0.8.24",
      "date": "2025-05-12",
      "changes": "Fixed signal disconnection warnings in sample plugin. Implemented robust error handling for Qt signal connections and disconnections."
    },
    {
      "version": "0.8.23",
      "date": "2025-05-12",
      "changes": "Added comprehensive testing for context menus and device details in sample plugin. Improved signal handling to prevent disconnection warnings."
    },
    {
      "version": "0.8.22",
      "date": "2025-05-12",
      "changes": "Fixed crash in sample plugin related to property checking. Updated property access methods for better API compatibility."
    },
    {
      "version": "0.8.21",
      "date": "2025-05-12",
      "changes": "Fixed device context menu in sample plugin to properly work with device selections. Improved context menu handling throughout the sample plugin."
    },
    {
      "version": "0.8.20",
      "date": "2025-05-12",
      "changes": "Improved sample plugin testing capabilities to better handle different application structures. Enhanced resilience of core tests."
    },
    {
      "version": "0.8.19",
      "date": "2025-05-12",
      "changes": "Fixed critical bugs in sample plugin including proper None value handling in device properties and improved error handling."
    },
    {
      "version": "0.8.18",
      "date": "2025-05-20",
      "changes": "Enhanced sample plugin with additional settings and context menu actions for both device table and group tree. Added right-click functionality for performing actions on devices and groups."
    },
    {
      "version": "0.8.17",
      "date": "2025-05-20",
      "changes": "Added plugin requirements management system. Plugins can now specify Python package and system dependencies. Python packages are automatically installed when a plugin is enabled and removed when uninstalled."
    },
    {
      "version": "0.8.16",
      "date": "2025-05-18",
      "changes": "Improved plugin documentation system. Added documentation tab to Plugin Manager, comprehensive signals documentation, and enforced API.md requirement for plugins."
    },
    {
      "version": "0.8.15",
      "date": "2025-05-17",
      "changes": "Implemented reliable signal connection tracking to eliminate RuntimeWarnings when disconnecting signals during plugin unloading."
    },
    {
      "version": "0.8.14",
      "date": "2025-05-17",
      "changes": "Fixed missing QTabWidget import in plugin manager, resolving error when unloading plugins with UI components."
    },
    {
      "version": "0.8.13",
      "date": "2025-05-17",
      "changes": "Fixed signal disconnection and UI component removal issues when unloading plugins. Improved dock widget cleanup and fixed PySide6 signal disconnection logic to properly clean up all UI components."
    },
    {
      "version": "0.8.12",
      "date": "2025-05-17",
      "changes": "Fixed signal disconnection issues when unloading plugins by adding safer signal connection checks and improved error handling for Qt signal disconnections."
    },
    {
      "version": "0.8.11",
      "date": "2025-05-17",
      "changes": "Fixed issue with plugin UI components not being properly removed after plugin unloading, giving the appearance that plugins were still loaded when they weren't. Added proper QDockWidget handling and improved plugin cleanup."
    },
    {
      "version": "0.8.10",
      "date": "2025-05-16",
      "changes": "Fixed critical issues with plugin unloading system. Added proper type checking for UI component removal, fixed signal disconnection errors, and improved module cleanup for better memory management."
    },
    {
      "version": "0.8.9",
      "date": "2025-05-16",
      "changes": "Completely overhauled plugin unloading system with comprehensive memory cleanup. Added automatic removal of all UI components, disconnection of all signals, and forced garbage collection to ensure plugins are fully unloaded from memory."
    },
    {
      "version": "0.8.8",
      "date": "2025-05-16",
      "changes": "Fixed critical issue where plugins weren't properly unloaded when the unload button was clicked. Enhanced logging, state tracking, and UI feedback to ensure plugins are completely unloaded."
    },
    {
      "version": "0.8.7",
      "date": "2025-05-16",
      "changes": "Fixed critical crash in plugin manager when saving changes that caused 'dictionary changed size during iteration' error by creating a copy of the dictionary before processing changes."
    },
    {
      "version": "0.8.6",
      "date": "2025-05-16",
      "changes": "Fixed critical plugin state synchronization issues in the UI. Plugins now properly unload when disabled, and the UI accurately reflects the current plugin states. Improved plugin manager dialog to ensure consistent behavior when enabling and disabling plugins."
    },
    {
      "version": "0.8.5",
      "date": "2025-05-16",
      "changes": "Fixed critical issue with plugin disabling to ensure plugins are always properly unloaded when disabled, with multiple layers of protection to guarantee complete resource cleanup. Improved state transitions to consistently clear plugin instances."
    },
    {
      "version": "0.8.4",
      "date": "2025-05-16",
      "changes": "Strengthened plugin system with advanced state validation, enhanced startup validation, and stricter enforcement of plugin states to ensure only enabled plugins load. Fixed potential issues with disabled plugins accidentally being loaded."
    },
    {
      "version": "0.8.3",
      "date": "2025-05-16",
      "changes": "Fixed issue where disabling plugins required application restart to fully unload. Now plugins are immediately unloaded when disabled in the UI, providing immediate feedback and ensuring resources are properly released."
    },
    {
      "version": "0.8.2",
      "date": "2025-05-16",
      "changes": "Improved plugin disabling process to ensure plugins are properly unloaded before being disabled, preventing potential memory leaks and resource issues."
    },
    {
      "version": "0.8.1",
      "date": "2025-05-15",
      "changes": "Added more detailed plugin information in the plugin manager. Fixed issue with plugin settings not being saved correctly."
    },
    {
      "version": "0.8.0",
      "date": "2025-05-14",
      "changes": "Major UI overhaul. Added plugin manager dialog for managing installed plugins. Improved device discovery process."
    },
    {
      "version": "0.7.2",
      "date": "2025-05-10",
      "changes": "Fixed critical bug in device connection handling. Improved error reporting."
    },
    {
      "version": "0.7.1",
      "date": "2025-05-05",
      "changes": "Added support for custom device properties. Enhanced logging system."
    },
    {
      "version": "0.7.0",
      "date": "2025-05-01",
      "changes": "Initial release of plugin system. Added support for third-party plugins."
    },
    {
      "version": "0.6.0",
      "date": "2025-04-15",
      "changes": "Added workspace management. Multiple configuration profiles now supported."
    },
    {
      "version": "0.5.0",
      "date": "2025-04-01",
      "changes": "First alpha release with core functionality implemented."
    },
    {
      "version": "0.8.42",
      "date": "2025-05-25",
      "changes": "Enhanced Command Manager plugin with a comprehensive popup dialog interface, improving usability with direct device context menu integration and quick command execution capabilities."
    }
  ],
  "changelog": [
    {
      "version": "1.0.17",
      "date": "2025-05-13",
      "changes": [
        "Fix: Created minimal version of Command Manager plugin to resolve import issues",
        "Fix: Removed complex UI components temporarily to debug loading issues",
        "Fix: Simplified plugin loading mechanism for better reliability",
        "Fix: Fixed QAction import issues"
      ]
    },
    {
      "version": "1.0.16",
      "date": "2025-05-21",
      "changes": [
        "Fix: Corrected QAction import in Command Manager plugin from QtWidgets to QtGui",
        "Fix: Resolved relative import issues in Command Manager plugin",
        "Improve: Enhanced import structure for better plugin compatibility"
      ]
    },
    {
      "version": "1.0.15",
      "date": "2025-05-17",
      "changes": [
        "Improve: Enhanced Network Commands plugin with direct device table context menu integration",
        "Fix: Corrected command execution in nested context menus with proper lambda handling",
        "Improve: Better group tree context menu integration for consistent user experience",
        "Improve: Maintained backward compatibility with legacy menu registration"
      ]
    },
    {
      "version": "1.0.14",
      "date": "2025-05-16",
      "changes": [
        "Feature: Implemented real SSH command execution in Network Commands plugin",
        "Feature: Added support for enable mode on Cisco devices",
        "Improve: Enhanced error handling for network device connections",
        "Improve: Added device type detection for appropriate command execution",
        "Fix: Command results now display actual device output instead of simulations"
      ]
    },
    {
      "version": "1.0.13",
      "date": "2025-05-15",
      "changes": [
        "Feature: Added Network Commands plugin for executing and managing commands on network devices",
        "Feature: Command template management with import/export functionality",
        "Feature: Command history tracking with results stored in device properties",
        "Feature: Command execution from device and group context menus",
        "Feature: Cisco IOS command templates included by default",
        "Improve: Added paramiko as an optional dependency for SSH connections"
      ]
    },
    {
      "version": "1.0.12",
      "date": "2025-05-14",
      "changes": [
        "Fix: Standardized gray dock panel headers for cleaner UI appearance",
        "Fix: Resolved duplicate Tools menu in the toolbar from network scanner plugin",
        "Improve: Enhanced overall UI consistency"
      ]
    },
    {
      "version": "1.0.11",
      "date": "2025-05-13",
      "changes": [
        "Feature: Implemented scrollable and searchable tags in device properties dialog",
        "Feature: Added dropdown menu animations for better visual feedback",
        "Feature: Differentiated panel headers for plugins with distinct colors",
        "Feature: Implemented window state persistence between sessions",
        "Feature: Added larger buttons with better styling and visual indicators",
        "Feature: Added auto-grouping of device types when creating or adding to groups",
        "Improve: Enhanced overall UI responsiveness and visual feedback",
        "Improve: Better user experience with persistent UI state"
      ]
    },
    {
      "version": "1.0.10",
      "date": "2025-05-12",
      "changes": [
        "Fix: Resolved \"No module named 'src.core.device'\" error in sample plugin",
        "Fix: Fixed crashes in Sample Action with proper error handling",
        "Improve: Replaced direct module imports with device manager API methods",
        "Improve: Added proper null checks and exception handling in action methods",
        "Fix: Improved user feedback through status bar messages and better logging"
      ]
    },
    {
      "version": "1.0.9",
      "date": "2025-05-12",
      "changes": [
        "Fix: Resolved signal disconnection warnings in sample plugin",
        "Improve: Enhanced signal connection tracking with better error handling",
        "Fix: Added proper handling of Qt signal disconnection errors",
        "Improve: Updated plugin cleanup process to properly track and disconnect signals"
      ]
    },
    {
      "version": "1.0.8",
      "date": "2025-05-12",
      "changes": [
        "Enhancement: Added comprehensive context menu and device details testing",
        "Fix: Improved context menu signal tracking and disconnection handling",
        "Improve: Added detailed diagnostics for context menu operations",
        "Fix: Properly handled disconnection of contextMenuRequested signals"
      ]
    },
    {
      "version": "1.0.7",
      "date": "2025-05-12",
      "changes": [
        "Fix: Corrected property access in sample plugin from has_property to get_property",
        "Fix: Improved property checking to prevent crashes with the Device API",
        "Improve: Added proper null value handling in property checks"
      ]
    },
    {
      "version": "1.0.6",
      "date": "2025-05-12",
      "changes": [
        "Fix: Redesigned context menu handling in sample plugin to properly work with selected devices",
        "Improve: Added automatic item selection when right-clicking on unselected devices",
        "Fix: Enhanced menu action enabling/disabling based on selection properties"
      ]
    },
    {
      "version": "1.0.5",
      "date": "2025-05-12",
      "changes": [
        "Improve: Enhanced sample plugin tests to work more reliably with different application structures",
        "Fix: Made device manager test more resilient to initialization issues",
        "Fix: Improved device table test with multiple detection methods",
        "Fix: Enhanced configuration system test to work with various config formats"
      ]
    },
    {
      "version": "1.0.4",
      "date": "2025-05-12",
      "changes": [
        "Fix: Resolved critical bug in sample plugin causing crashes when handling None property values",
        "Fix: Added comprehensive error handling throughout the sample plugin",
        "Fix: Improved device testing with proper exception handling and safe property access"
      ]
    },
    {
      "version": "1.0.3",
      "date": "2025-05-11",
      "changes": [
        "Fix: Improved network_scanner UI by removing duplicate headers and routing scan results directly to device table."
      ]
    },
    {
      "version": "1.0.2",
      "date": "2025-05-11",
      "changes": [
        "Fix: Remove duplicate UI headers in network_scanner plugin."
      ]
    },
    {
      "version": "1.0.1",
      "date": "2025-05-11",
      "changes": [
        "Fix: Correct QAction import in network_scanner plugin to resolve PySide6 import error."
      ]
    }
  ],
  "versioning_scheme": "semver",
  "update_channel": "stable",
  "auto_update": true,
  "check_for_updates": true,
  "update_url": "https://api.networks.dev/updates",
  "telemetry_enabled": false,
  "analytics_enabled": false,
  "crash_reporting_enabled": true,
  "install_date": "2023-10-01",
  "last_update": "2025-05-12",
  "environment": {
    "platform": "windows",
    "python_version": "3.10.3",
    "qt_version": "6.5.0"
  },
  "paths": {
    "logs": "./logs",
    "plugins": "./plugins",
    "config": "./config",
    "data": "./data"
  },
  "ui": {
    "dark_mode": true,
    "icon_theme": "material",
    "font_family": "Segoe UI",
    "font_size": 10,
    "layout": "default"
  }
}<|MERGE_RESOLUTION|>--- conflicted
+++ resolved
@@ -1,11 +1,6 @@
 {
   "name": "NetWORKS",
-<<<<<<< HEAD
   "version": "0.8.54",
-=======
-
-  "version": "0.8.48",
->>>>>>> 3ec99178
   "description": "Network management and monitoring tool",
   "author": "NetWORKS Team",
   "license": "MIT",
@@ -14,12 +9,7 @@
     "type": "git",
     "url": "https://github.com/networks/networks.git"
   },
-<<<<<<< HEAD
   "version_string": "0.8.54",
-=======
-
-  "version_string": "0.8.48",
->>>>>>> 3ec99178
   "version_info": {
     "major": 0,
     "minor": 8,
@@ -27,14 +17,8 @@
     "build": 0,
     "release_type": "stable"
   },
-<<<<<<< HEAD
   "build_date": "2025-05-29",
   "release_notes": "Enhanced property details viewer with multiple view modes including tabular data representation for structured data.",
-=======
-
-  "build_date": "2025-05-22",
-  "release_notes": "Completely redesigned device properties panel with modern table view, filtering, export functionality (CSV/JSON), and improved selection capabilities. Better visualization of different data types and responsive design.",
->>>>>>> 3ec99178
   "release_type": "alpha",
   "api_version": "0.8",
   "feature_flags": {
@@ -66,7 +50,6 @@
   },
   "version_history": [
     {
-<<<<<<< HEAD
       "version": "0.8.54",
       "date": "2025-05-29",
       "changes": "Enhanced property details viewer with multiple viewing modes including JSON, table, and raw views. Added smart table generation for dictionaries and lists of dictionaries for better data visualization."
@@ -97,9 +80,6 @@
       "changes": "Added comprehensive GitHub issue reporting system with offline support. Users can now submit bugs, feature requests, and questions directly to GitHub with automatic system information collection, screenshot capture, and offline queueing for when connectivity is unavailable."
     },
     {
-=======
-
->>>>>>> 3ec99178
       "version": "0.8.48",
       "date": "2025-05-22",
       "changes": "Completely redesigned device properties panel with modern table view, filtering, export functionality (CSV/JSON), and improved selection capabilities. Better visualization of different data types and responsive design."
